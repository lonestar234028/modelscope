# Copyright (c) Alibaba, Inc. and its affiliates.
import os
import unittest
from os import path as osp

import cv2
from PIL import Image

from modelscope.models import Model
from modelscope.outputs import OutputKeys
from modelscope.pipelines import pipeline
from modelscope.utils.constant import Tasks
from modelscope.utils.cv.image_utils import created_boxed_image
from modelscope.utils.demo_utils import DemoCompatibilityCheck
from modelscope.utils.test_utils import test_level


class OfaTasksTest(unittest.TestCase, DemoCompatibilityCheck):

    def setUp(self) -> None:
        self.output_dir = 'unittest_output'
        os.makedirs(self.output_dir, exist_ok=True)

    def save_img(self, image_in, box, image_out):
        cv2.imwrite(
            osp.join(self.output_dir, image_out),
            created_boxed_image(image_in, box))

    @unittest.skipUnless(test_level() >= 1, 'skip test in current test level')
    def test_run_with_image_captioning_with_model(self):
        model = Model.from_pretrained('damo/ofa_image-caption_coco_large_en')
        img_captioning = pipeline(
            task=Tasks.image_captioning,
            model=model,
        )
        image = 'data/test/images/image_captioning.png'
        result = img_captioning({'image': image})
        print(result[OutputKeys.CAPTION])

    @unittest.skipUnless(test_level() >= 0, 'skip test in current test level')
    def test_run_with_image_captioning_with_name(self):
        img_captioning = pipeline(
            Tasks.image_captioning,
            model='damo/ofa_image-caption_coco_large_en')
        result = img_captioning(
            {'image': 'data/test/images/image_captioning.png'})
        print(result[OutputKeys.CAPTION])

    @unittest.skipUnless(test_level() >= 1, 'skip test in current test level')
    def test_run_with_image_classification_with_model(self):
        model = Model.from_pretrained(
            'damo/ofa_image-classification_imagenet_large_en')
        ofa_pipe = pipeline(Tasks.image_classification, model=model)
        image = 'data/test/images/image_classification.png'
        input = {'image': image}
        result = ofa_pipe(input)
        print(result)

    @unittest.skipUnless(test_level() >= 0, 'skip test in current test level')
    def test_run_with_image_classification_with_name(self):
        ofa_pipe = pipeline(
            Tasks.image_classification,
            model='damo/ofa_image-classification_imagenet_large_en')
        image = 'data/test/images/image_classification.png'
        input = {'image': image}
        result = ofa_pipe(input)
        print(result)

    @unittest.skipUnless(test_level() >= 1, 'skip test in current test level')
    def test_run_with_summarization_with_model(self):
        model = Model.from_pretrained(
            'damo/ofa_summarization_gigaword_large_en')
        ofa_pipe = pipeline(Tasks.summarization, model=model)
        text = 'five-time world champion michelle kwan withdrew' + \
               'from the #### us figure skating championships on wednesday ,' + \
               ' but will petition us skating officials for the chance to ' + \
               'compete at the #### turin olympics .'
        input = {'text': text}
        result = ofa_pipe(input)
        print(result)

    @unittest.skipUnless(test_level() >= 0, 'skip test in current test level')
    def test_run_with_summarization_with_name(self):
        ofa_pipe = pipeline(
            Tasks.summarization,
            model='damo/ofa_summarization_gigaword_large_en')
        text = 'five-time world champion michelle kwan withdrew' + \
               'from the #### us figure skating championships on wednesday ,' + \
               ' but will petition us skating officials for the chance to ' +\
               'compete at the #### turin olympics .'
        input = {'text': text}
        result = ofa_pipe(input)
        print(result)

    @unittest.skipUnless(test_level() >= 1, 'skip test in current test level')
    def test_run_with_text_classification_with_model(self):
        model = Model.from_pretrained(
            'damo/ofa_text-classification_mnli_large_en')
        ofa_pipe = pipeline(Tasks.text_classification, model=model)
        text = 'One of our number will carry out your instructions minutely.'
        text2 = 'A member of my team will execute your orders with immense precision.'
        input = {'text': text, 'text2': text2}
        result = ofa_pipe(input)
        print(result)

    @unittest.skipUnless(test_level() >= 0, 'skip test in current test level')
    def test_run_with_text_classification_with_name(self):
        ofa_pipe = pipeline(
            Tasks.text_classification,
            model='damo/ofa_text-classification_mnli_large_en')
        text = 'One of our number will carry out your instructions minutely.'
        text2 = 'A member of my team will execute your orders with immense precision.'
        input = {'text': text, 'text2': text2}
        result = ofa_pipe(input)
        print(result)

    @unittest.skipUnless(test_level() >= 1, 'skip test in current test level')
    def test_run_with_visual_entailment_with_model(self):
        model = Model.from_pretrained(
            'damo/ofa_visual-entailment_snli-ve_large_en')
        ofa_pipe = pipeline(Tasks.visual_entailment, model=model)
        image = 'data/test/images/dogs.jpg'
        text = 'there are two birds.'
        input = {'image': image, 'text': text}
        result = ofa_pipe(input)
        print(result)

    @unittest.skipUnless(test_level() >= 0, 'skip test in current test level')
    def test_run_with_visual_entailment_with_name(self):
        ofa_pipe = pipeline(
            Tasks.visual_entailment,
            model='damo/ofa_visual-entailment_snli-ve_large_en')
        image = 'data/test/images/dogs.jpg'
        text = 'there are two birds.'
        input = {'image': image, 'text': text}
        result = ofa_pipe(input)
        print(result)

    @unittest.skipUnless(test_level() >= 1, 'skip test in current test level')
    def test_run_with_visual_grounding_with_model(self):
        model = Model.from_pretrained(
            'damo/ofa_visual-grounding_refcoco_large_en')
        ofa_pipe = pipeline(Tasks.visual_grounding, model=model)
        image = 'data/test/images/visual_grounding.png'
        text = 'a blue turtle-like pokemon with round head'
        input = {'image': image, 'text': text}
        result = ofa_pipe(input)
        print(result)
        image_name = image.split('/')[-2]
        self.save_img(image, result[OutputKeys.BOXES],
                      osp.join('large_en_model_' + image_name + '.png'))

    @unittest.skipUnless(test_level() >= 1, 'skip test in current test level')
    def test_run_with_visual_grounding_with_name(self):
        ofa_pipe = pipeline(
            Tasks.visual_grounding,
            model='damo/ofa_visual-grounding_refcoco_large_en')
        image = 'data/test/images/visual_grounding.png'
        text = 'a blue turtle-like pokemon with round head'
        input = {'image': image, 'text': text}
        result = ofa_pipe(input)
        print(result)
        image_name = image.split('/')[-2]
        self.save_img(image, result[OutputKeys.BOXES],
                      osp.join('large_en_name_' + image_name + '.png'))

    @unittest.skipUnless(test_level() >= 0, 'skip test in current test level')
    def test_run_with_visual_grounding_zh_with_name(self):
        model = 'damo/ofa_visual-grounding_refcoco_large_zh'
        ofa_pipe = pipeline(Tasks.visual_grounding, model=model)
        image = 'data/test/images/visual_grounding.png'
        text = '一个圆头的蓝色宝可梦'
        text = '火'
        input = {'image': image, 'text': text}
        result = ofa_pipe(input)
        print(result)
        image_name = image.split('/')[-1]
        self.save_img(image, result[OutputKeys.BOXES],
                      osp.join('large_zh_name_' + image_name))

    @unittest.skipUnless(test_level() >= 1, 'skip test in current test level')
    def test_run_with_visual_question_answering_with_model(self):
        model = Model.from_pretrained(
            'damo/ofa_visual-question-answering_pretrain_large_en')
        ofa_pipe = pipeline(Tasks.visual_question_answering, model=model)
        image = 'data/test/images/visual_question_answering.png'
        text = 'what is grown on the plant?'
        input = {'image': image, 'text': text}
        result = ofa_pipe(input)
        print(result)

    @unittest.skipUnless(test_level() >= 0, 'skip test in current test level')
    def test_run_with_visual_question_answering_with_name(self):
        model = 'damo/ofa_visual-question-answering_pretrain_large_en'
        ofa_pipe = pipeline(Tasks.visual_question_answering, model=model)
        image = 'data/test/images/visual_question_answering.png'
        text = 'what is grown on the plant?'
        input = {'image': image, 'text': text}
        result = ofa_pipe(input)
        print(result)

    @unittest.skipUnless(test_level() >= 1, 'skip test in current test level')
    def test_run_with_image_captioning_distilled_with_model(self):
        model = Model.from_pretrained(
            'damo/ofa_image-caption_coco_distilled_en')
        img_captioning = pipeline(
            task=Tasks.image_captioning,
            model=model,
        )
        image_path = 'data/test/images/image_captioning.png'
        image = Image.open(image_path)
        result = img_captioning(image)
        print(result[OutputKeys.CAPTION])

    @unittest.skipUnless(test_level() >= 0, 'skip test in current test level')
    def test_run_with_visual_entailment_distilled_model_with_name(self):
        ofa_pipe = pipeline(
            Tasks.visual_entailment,
            model='damo/ofa_visual-entailment_snli-ve_distilled_v2_en')
        image = 'data/test/images/dogs.jpg'
        text = 'there are two birds.'
        input = {'image': image, 'text': text}
        result = ofa_pipe(input)
        print(result)

    @unittest.skipUnless(test_level() >= 1, 'skip test in current test level')
    def test_run_with_visual_grounding_distilled_model_with_model(self):
        model = Model.from_pretrained(
            'damo/ofa_visual-grounding_refcoco_distilled_en')
        ofa_pipe = pipeline(Tasks.visual_grounding, model=model)
        image = 'data/test/images/visual_grounding.png'
        text = 'a blue turtle-like pokemon with round head'
        input = {'image': image, 'text': text}
        result = ofa_pipe(input)
        print(result)

    @unittest.skipUnless(test_level() >= 0, 'skip test in current test level')
    def test_run_with_text_to_image_synthesis_with_name(self):
        model = 'damo/ofa_text-to-image-synthesis_coco_large_en'
        ofa_pipe = pipeline(Tasks.text_to_image_synthesis, model=model)
        example = {'text': 'a bear in the water.'}
        result = ofa_pipe(example)
        result[OutputKeys.OUTPUT_IMG].save('result.png')
        print(f'Output written to {osp.abspath("result.png")}')

    @unittest.skipUnless(test_level() >= 1, 'skip test in current test level')
    def test_run_with_text_to_image_synthesis_with_model(self):
        model = Model.from_pretrained(
            'damo/ofa_text-to-image-synthesis_coco_large_en')
        ofa_pipe = pipeline(Tasks.text_to_image_synthesis, model=model)
        example = {'text': 'a bear in the water.'}
        result = ofa_pipe(example)
        result[OutputKeys.OUTPUT_IMG].save('result.png')
        print(f'Output written to {osp.abspath("result.png")}')

<<<<<<< HEAD
    @unittest.skipUnless(test_level() >= 0, 'skip test in current test level')
    def test_run_with_visual_question_answering_huge_with_name(self):
        model = '/apsarapangu/disk2/yichang.zyc/ckpt/MaaS/ofa_visual-question-answering_pretrain_huge_en'
        ofa_pipe = pipeline(Tasks.visual_question_answering, model=model)
        image = 'data/test/images/visual_question_answering.png'
        text = 'what is grown on the plant?'
        input = {'image': image, 'text': text}
        result = ofa_pipe(input)
        print(result)

    @unittest.skipUnless(test_level() >= 1, 'skip test in current test level')
    def test_run_with_image_captioning_huge_with_name(self):
        model = '/apsarapangu/disk2/yichang.zyc/ckpt/MaaS/ofa_image-caption_coco_huge_en'
        img_captioning = pipeline(
            task=Tasks.image_captioning,
            model=model,
        )
        result = img_captioning(
            {'image': 'data/test/images/image_captioning.png'})
        print(result[OutputKeys.CAPTION])
=======
    @unittest.skip('demo compatibility test is only enabled on a needed-basis')
    def test_demo_compatibility(self):
        self.compatibility_check()
>>>>>>> c2b1ff83


if __name__ == '__main__':
    unittest.main()<|MERGE_RESOLUTION|>--- conflicted
+++ resolved
@@ -170,7 +170,6 @@
         ofa_pipe = pipeline(Tasks.visual_grounding, model=model)
         image = 'data/test/images/visual_grounding.png'
         text = '一个圆头的蓝色宝可梦'
-        text = '火'
         input = {'image': image, 'text': text}
         result = ofa_pipe(input)
         print(result)
@@ -253,32 +252,9 @@
         result[OutputKeys.OUTPUT_IMG].save('result.png')
         print(f'Output written to {osp.abspath("result.png")}')
 
-<<<<<<< HEAD
-    @unittest.skipUnless(test_level() >= 0, 'skip test in current test level')
-    def test_run_with_visual_question_answering_huge_with_name(self):
-        model = '/apsarapangu/disk2/yichang.zyc/ckpt/MaaS/ofa_visual-question-answering_pretrain_huge_en'
-        ofa_pipe = pipeline(Tasks.visual_question_answering, model=model)
-        image = 'data/test/images/visual_question_answering.png'
-        text = 'what is grown on the plant?'
-        input = {'image': image, 'text': text}
-        result = ofa_pipe(input)
-        print(result)
-
-    @unittest.skipUnless(test_level() >= 1, 'skip test in current test level')
-    def test_run_with_image_captioning_huge_with_name(self):
-        model = '/apsarapangu/disk2/yichang.zyc/ckpt/MaaS/ofa_image-caption_coco_huge_en'
-        img_captioning = pipeline(
-            task=Tasks.image_captioning,
-            model=model,
-        )
-        result = img_captioning(
-            {'image': 'data/test/images/image_captioning.png'})
-        print(result[OutputKeys.CAPTION])
-=======
     @unittest.skip('demo compatibility test is only enabled on a needed-basis')
     def test_demo_compatibility(self):
         self.compatibility_check()
->>>>>>> c2b1ff83
 
 
 if __name__ == '__main__':
