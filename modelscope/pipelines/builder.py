--- conflicted
+++ resolved
@@ -21,16 +21,12 @@
     Tasks.sentence_similarity:
     (Pipelines.sentence_similarity,
      'damo/nlp_structbert_sentence-similarity_chinese-base'),
-<<<<<<< HEAD
-    Tasks.image_matting: ('image-matting', 'damo/cv_unet_image-matting'),
     Tasks.nli: (Pipelines.nli, 'damo/nlp_structbert_nli_chinese-base'),
     Tasks.sentiment_classification:
     (Pipelines.sentiment_classification,
      'damo/nlp_structbert_sentiment-classification_chinese-base'),
     Tasks.text_classification: ('bert-sentiment-analysis',
                                 'damo/bert-base-sst2'),
-=======
->>>>>>> cfeac7af
     Tasks.image_matting: (Pipelines.image_matting,
                           'damo/cv_unet_image-matting'),
     Tasks.text_classification: (Pipelines.sentiment_analysis,
