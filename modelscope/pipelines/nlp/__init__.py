--- conflicted
+++ resolved
@@ -1,8 +1,5 @@
 from .sentence_similarity_pipeline import *  # noqa F403
 from .sequence_classification_pipeline import *  # noqa F403
 from .text_generation_pipeline import *  # noqa F403
-<<<<<<< HEAD
-from .zero_shot_classification_pipeline import *  # noqa F403
-=======
 from .word_segmentation_pipeline import *  # noqa F403
->>>>>>> 7a175ee9
+from .zero_shot_classification_pipeline import *  # noqa F403