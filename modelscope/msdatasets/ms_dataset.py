--- conflicted
+++ resolved
@@ -58,33 +58,6 @@
     def __len__(self):
         return len(self.dataset)
 
-<<<<<<< HEAD
-    def __iter__(self):
-        worker_info = torch.utils.data.get_worker_info()
-        if worker_info is None:  # single-process data loading
-            iter_start = 0
-            iter_end = len(self.dataset)
-        else:  # in a worker process
-            per_worker = math.ceil(
-                len(self.dataset) / float(worker_info.num_workers))
-            worker_id = worker_info.id
-            iter_start = worker_id * per_worker
-            iter_end = min(iter_start + per_worker, len(self.dataset))
-
-        for idx in range(iter_start, iter_end):
-            item_dict = self.dataset[idx]
-            res = {
-                k: torch.tensor(item_dict[k])
-                for k in self.columns if k in self.retained_columns
-            }
-            for preprocessor in self.preprocessor_list:
-                res.update({
-                    k: v  # k: torch.tensor(v)
-                    for k, v in preprocessor(item_dict).items()
-                    if k in self.retained_columns
-                })
-            yield res
-=======
     def type_converter(self, x):
         if self.to_tensor:
             return torch.tensor(x)
@@ -105,7 +78,6 @@
                 if (not self.to_tensor) or k in self.retained_columns
             })
         return res
->>>>>>> 3ed0c9c8
 
 
 class MsDataset:
@@ -385,20 +357,6 @@
                     {k: np.array(v)
                      for k, v in processor(sample).items()})
 
-<<<<<<< HEAD
-        def is_numpy_number(value):
-            return np.issubdtype(value.dtype, np.integer) or np.issubdtype(
-                value.dtype, np.floating) or np.issubdtype(
-                    value.dtype, np.bool)
-
-        retained_columns = []
-        for k in sample_res.keys():
-            if not is_numpy_number(sample_res[k]):
-                logger.warning(
-                    f'Data of column {k} is non-numeric, will be removed')
-                # continue
-            retained_columns.append(k)
-=======
             def is_numpy_number(value):
                 return np.issubdtype(value.dtype, np.integer) or np.issubdtype(
                     value.dtype, np.floating)
@@ -409,7 +367,6 @@
                         f'Data of column {k} is non-numeric, will be removed')
                     continue
                 retained_columns.append(k)
->>>>>>> 3ed0c9c8
 
         return MsMapDataset(self._hf_ds, preprocessor_list, retained_columns,
                             columns, to_tensor)
