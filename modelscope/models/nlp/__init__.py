--- conflicted
+++ resolved
@@ -1,10 +1,6 @@
 from .sentence_similarity_model import *  # noqa F403
 from .sequence_classification_model import *  # noqa F403
-<<<<<<< HEAD
 from .space.dialog_intent_prediction_model import *  # noqa F403
 from .space.dialog_modeling_model import *  # noqa F403
 from .text_generation_model import *  # noqa F403
-=======
-from .text_generation_model import *  # noqa F403
-from .token_classification_model import *  # noqa F403
->>>>>>> 31498c1d
+from .token_classification_model import *  # noqa F403