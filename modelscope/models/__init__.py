# Copyright (c) Alibaba, Inc. and its affiliates.

from .audio.ans.frcrn import FRCRNModel
from .audio.kws import GenericKeyWordSpotting
from .audio.tts.am import SambertNetHifi16k
from .audio.tts.vocoder import Hifigan16k
from .base import Model
from .builder import MODELS, build_model
from .multi_modal import OfaForImageCaptioning
<<<<<<< HEAD
from .nlp import (BertForSequenceClassification, SbertForNLI,
                  SbertForSentenceSimilarity, SbertForSentimentClassification,
                  SbertForTokenClassification, StructBertForMaskedLM,
                  VecoForMaskedLM)
=======
from .nlp import (BertForSequenceClassification, SbertForSentenceSimilarity,
                  SbertForZeroShotClassification)
>>>>>>> fabea560
<|MERGE_RESOLUTION|>--- conflicted
+++ resolved
@@ -7,12 +7,9 @@
 from .base import Model
 from .builder import MODELS, build_model
 from .multi_modal import OfaForImageCaptioning
-<<<<<<< HEAD
-from .nlp import (BertForSequenceClassification, SbertForNLI,
+from .nlp import (BertForMaskedLM, BertForSequenceClassification, SbertForNLI,
                   SbertForSentenceSimilarity, SbertForSentimentClassification,
-                  SbertForTokenClassification, StructBertForMaskedLM,
-                  VecoForMaskedLM)
-=======
-from .nlp import (BertForSequenceClassification, SbertForSentenceSimilarity,
-                  SbertForZeroShotClassification)
->>>>>>> fabea560
+                  SbertForTokenClassification, SpaceForDialogIntentModel,
+                  SpaceForDialogModelingModel,
+                  SpaceForDialogStateTrackingModel, StructBertForMaskedLM,
+                  VecoForMaskedLM)